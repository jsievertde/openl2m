--- conflicted
+++ resolved
@@ -72,62 +72,21 @@
       <strong>General Information</strong>
     </div>
     <div class="panel-body">
-<<<<<<< HEAD
-      {% for category,items in connection.more_info.items %}
+      {% for category,values in connection.more_info.items %}
         <table class="table table-striped w-auto">
           <thead>
             <tr><th colspan="2">{{ category }}</th></tr>
           </thead>
           <tbody>
-          {% for info in items %}
+          {% for name,value in values.items %}
             <tr>
-              <td><strong>{{ info.0 }}</strong></td>
-              <td>{{ info.1 }}</td>
+              <td>{{ name }}</td>
+              <td>{{ value }}</td>
             </tr>
           {% endfor %}
           </tbody>
         </table>
       {% endfor%}
-=======
-      <div><strong>Basic info read:</strong> {{ time_since_last_read }} ago.</div>
-
-      <div><strong>Hostname:</strong> {{ connection.system.name }}</div>
-
-      <div><strong>Uptime:</strong> {{ connection.system.uptime }}</div>
-
-      <div><strong>Model:</strong> {{ connection.system.description }}</div>
-
-      <div><strong>Location:</strong> {{ connection.system.location }}</div>
-
-      <div><strong>Snmp Id:</strong> {{ connection.system.object_id }} ({{ connection.system.enterprise_info }})</div>
-
-      <div><strong>Snmp Profile:</strong>
-      {% if switch.snmp_profile %}
-        {{ switch.snmp_profile.name }}
-      {% else %}
-        Not set
-      {% endif %}
-      </div>
-
-      <div><strong>Netmiko Profile:</strong>
-      {% if switch.netmiko_profile %}
-        {{ switch.netmiko_profile.name }}
-      {% else %}
-        Not set
-      {% endif %}
-      </div>
-
-      <div><strong>Handler:</strong> {{ connection.name }}</div>
-
-      <div><strong>Response (basic):</strong> {{ connection.basic_info_read_duration }} seconds</div>
-      {% if connection.detailed_info_duration > 0 %}
-        <div><strong>Response (details):</strong> {{ connection.detailed_info_duration }} seconds</div>
-      {% endif %}
-      <div><strong>Switch Group:</strong> {{ group }}</div>
-      {% if connection.syslog_max_msgs %}
-      <div><strong>Log size:</strong> {{ connection.syslog_max_msgs }}</div>
-      {% endif %}
->>>>>>> 2dbf978e
     </div>
   </div>
 
